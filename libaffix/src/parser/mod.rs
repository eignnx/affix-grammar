use im::Vector;
use internship::IStr;
use nom::{
    branch::alt,
    combinator::{map, opt},
    multi::{many0, many1, separated_nonempty_list},
    sequence::{delimited, preceded, terminated, tuple},
    IResult,
};

pub mod lex;
use lex::{keyword, lexeme, lower_ident, quoted, upper_ident, Kw, Lex};

pub mod syntax;
use syntax::{
    Argument, Case, DataDecl, DataName, DataVariable, DataVariant, Grammar, Guard, Pattern,
    RuleDecl, RuleName, RuleRef, RuleSig, SententialForm, Token,
};

type Res<'a, T> = IResult<&'a [Lex], T>;

/// Parses:
<<<<<<< HEAD
/// EITHER
/// ```no_run
/// identifier
/// ```
/// OR
/// ```no_run
/// identifier ( sentential_form_1 | sentential_form_2 | ... )
/// ```
fn data_variant_decl(input: &[Lex]) -> Res<(DataVariant, Vec<SententialForm>)> {
    tuple((
        map(lower_ident, DataVariant),
        map(
            opt(delimited(
                lexeme(Lex::LParen),
                sentential_form_alternatives,
                lexeme(Lex::RParen),
            )),
            |opt_alternatives| opt_alternatives.unwrap_or_else(Vec::new),
        ),
    ))(input)
}

/// Parses:
/// ```no_run
=======
/// ```ignore
>>>>>>> 97799565
/// data Foo = variant_1 | variant_2 | variant_n
/// ```
fn data_decl(input: &[Lex]) -> Res<DataDecl> {
    let (rest, _) = keyword(Kw::Data)(input)?;
    let (rest, name) = upper_ident(rest)?;
    let (rest, _) = lexeme(Lex::Equals)(rest)?;
    let (rest, variants) = separated_nonempty_list(lexeme(Lex::Pipe), data_variant_decl)(rest)?;
    let decl = DataDecl {
        name: DataName(name),
        variants: variants.into_iter().collect(),
    };
    Ok((rest, decl))
}

#[test]
fn parse_data_decl() {
    use internship::IStr;
    use lex::Lexer;
    use std::collections::HashMap;
    use std::iter::FromIterator;

    let src = "data Number = singular | plural";
    let mut lexer = Lexer::from(src);
    let mut buf = vec![];
    let input = lexer.to_slice(&mut buf).expect("successful tokenization");
    let (rest, parsed) = data_decl(input).expect("successful parse");
    assert_eq!(rest, &[Lex::Eof]);
    let decl = DataDecl {
        name: DataName(IStr::new("Number")),
        variants: HashMap::from_iter(vec![
            (DataVariant(IStr::new("singular")), vec![]),
            (DataVariant(IStr::new("plural")), vec![]),
        ]),
    };
    assert_eq!(parsed, decl);
}

fn argument(input: &[Lex]) -> Res<Argument> {
    alt((
        map(upper_ident, |i| Argument::Variable(DataVariable(i))),
        map(lower_ident, |i| Argument::Variant(DataVariant(i))),
    ))(input)
}

/// Parsed a reference to a rule like: `start.G1.N2` or `story`.
fn rule_ref(input: &[Lex]) -> Res<RuleRef> {
    let (rest, name) = lower_ident(input)?;
    let (rest, vars) = many0(preceded(lexeme(Lex::Dot), argument))(rest)?;
    let reference = RuleRef {
        rule: RuleName(name),
        vars,
    };
    Ok((rest, reference))
}

/// A sequence of string literals, plus-signs, rule references (calls), or
/// variable references.
fn sentential_form(input: &[Lex]) -> Res<SententialForm> {
    let (rest, vec) = many1(alt((
        map(quoted, Token::StrLit),
        map(lexeme(Lex::Plus), |_| Token::Plus),
        map(preceded(lexeme(Lex::At), lower_ident), |sym| {
            Token::DataVariant(DataVariant(sym))
        }),
        map(preceded(lexeme(Lex::At), upper_ident), |sym| {
            Token::DataVariable(DataVariable(sym))
        }),
        map(rule_ref, Token::RuleRef),
    )))(input)?;
    Ok((rest, Vector::from(vec)))
}

/// Parses the (type) signature a rule like: `start.Gender.Number` or `story`. Appears
/// at the start of a rule definition.
fn rule_sig(input: &[Lex]) -> Res<RuleSig> {
    let (rest, name) = lower_ident(input)?;
    let (rest, vars) = many0(preceded(lexeme(Lex::Dot), upper_ident))(rest)?;
    let sig = RuleSig {
        name: RuleName(name),
        parameter_types: vars.into_iter().map(DataName).collect(),
    };
    Ok((rest, sig))
}

fn pattern(input: &[Lex]) -> Res<Pattern> {
    alt((
        map(lower_ident, |i| Pattern::Variant(DataVariant(i))),
        map(lexeme(Lex::Star), |_| Pattern::Star),
    ))(input)
}

/// Parses:
/// ```ignore
/// .ident_1.ident_2.ident_n
/// ```
fn guard(input: &[Lex]) -> Res<Guard> {
    let dot = lexeme(Lex::Dot);
    let (rest, requirements) = many1(preceded(dot, pattern))(input)?;
    let guard = Guard {
        requirements: requirements.into(),
    };
    Ok((rest, guard))
}

/// Parses:
/// ```ignore
/// sentential_form_1 | sentential_form_2 | sentential_form_n
/// ```
fn sentential_form_alternatives(input: &[Lex]) -> Res<Vec<SententialForm>> {
    separated_nonempty_list(lexeme(Lex::Pipe), sentential_form)(input)
}

/// Parses a set of sentential form alternatives in the context of a `Guard` and
/// creates a `Case`.
fn guarded_sentential_form_alternatives(guard: Guard) -> impl Fn(&[Lex]) -> Res<Case> {
    move |input| {
        map(sentential_form_alternatives, |alternatives| Case {
            guard: guard.clone(),
            alternatives,
        })(input)
    }
}

/// Parses:
/// ```ignore
/// .foo.bar.baz -> sentential_form_1 | sentential_form_2 | sentential_form_n
/// ```
fn guard_arrow_rule_case(curr_guard: Guard) -> impl Fn(&[Lex]) -> Res<Case> {
    move |input| {
        let mut curr_guard = curr_guard.clone();
        let (rest, more_guard) = guard(input)?;
        curr_guard.append(&more_guard);
        let (rest, _) = lexeme(Lex::Arrow)(rest)?;
        guarded_sentential_form_alternatives(curr_guard)(rest)
    }
}

/// Parses:
/// ```ignore
/// .foo.bar.baz { rule_case_1 rule_case_2 rule_case_n }
/// ```
fn nested_guard_rule_case(curr_guard: Guard) -> impl Fn(&[Lex]) -> Res<Vec<Case>> {
    move |input| {
        let lbrace = lexeme(Lex::LBrace);
        let rbrace = lexeme(Lex::RBrace);
        let mut curr_guard = curr_guard.clone();
        let (rest, more_guard) = guard(input)?;
        curr_guard.append(&more_guard);
        let (rest, cases) = delimited(lbrace, many0(rule_cases(curr_guard)), rbrace)(rest)?;
        let cases = cases.into_iter().flatten().collect();
        Ok((rest, cases))
    }
}

fn guarded_rule_case(guard: Guard) -> impl Fn(&[Lex]) -> Res<Vec<Case>> {
    move |input| {
        alt((
            map(guard_arrow_rule_case(guard.clone()), |case| vec![case]),
            nested_guard_rule_case(guard.clone()),
        ))(input)
    }
}

/// Can either be:
/// - a list of sentential-form alternatives, or
/// - a guarded rule case like:
///     - `.foo.bar -> some_sentential_form`, or
///     - `.foo { nested_rule_cases }`
fn rule_cases(guard: Guard) -> impl Fn(&[Lex]) -> Res<Vec<Case>> {
    move |input| {
        let flatten = |v: Vec<_>| v.into_iter().flatten().collect();
        let (rest, cases) = alt((
            map(many1(guarded_rule_case(guard.clone())), flatten),
            map(
                guarded_sentential_form_alternatives(guard.clone()),
                |case| vec![case],
            ),
        ))(input)?;
        Ok((rest, cases))
    }
}

fn rule_decl(input: &[Lex]) -> Res<RuleDecl> {
    let (rest, _) = keyword(Kw::Rule)(input)?;
    let (rest, signature) = rule_sig(rest)?;
    let (rest, _) = lexeme(Lex::Equals)(rest)?;
    let (rest, cases) = rule_cases(Guard::default())(rest)?;
    let decl = RuleDecl { signature, cases };
    Ok((rest, decl))
}

pub fn parse_from_lex_stream(input: &[Lex]) -> Res<Grammar> {
    enum Decl {
        Data(DataDecl),
        Rule(RuleDecl),
    }

    let (rest, decls) = terminated(
        many0(alt((
            map(data_decl, Decl::Data),
            map(rule_decl, Decl::Rule),
        ))),
        lexeme(Lex::Eof),
    )(input)?;

    let mut grammar = Grammar::default();

    for decl in decls {
        match decl {
            Decl::Data(d) => grammar.data_decls.push(d),
            Decl::Rule(r) => grammar.rule_decls.push(r),
        }
    }

    Ok((rest, grammar))
}

#[test]
fn parse_decl() {
    use im::vector;
    use internship::IStr;
    use lex::Lexer;

    let src = r#"
    data Number = singular | plural
    data Person = 1st | 2nd | 3rd

    rule want.Number.Person =
        .singular {
            .1st -> "veux"
            .2nd -> "veux"
            .3rd -> "veut"
        }
        .plural {
            .1st -> "voulons"
            .2nd -> "voulez"
            .3rd -> "voulent"
        }
    "#;
    let mut lexer = Lexer::from(src);
    let mut buf = vec![];
    lexer.to_slice(&mut buf).expect("tokenization to succeed");
    let (rest, actual) = parse_from_lex_stream(&buf).expect("parse to succeed");
    assert!(rest.is_empty());

    let make_guard = |v: &[&str]| Guard {
        requirements: v
            .into_iter()
            .map(|s| Pattern::Variant(DataVariant(IStr::new(s))))
            .collect(),
    };
    let sentence = |s: &str| vector![Token::StrLit(IStr::new(s))];

    let expected = Grammar {
        data_decls: vec![
            DataDecl {
                name: DataName(IStr::new("Number")),
                variants: vec![IStr::new("singular"), IStr::new("plural")]
                    .into_iter()
                    .map(DataVariant)
                    .map(|x| (x, vec![]))
                    .collect(),
            },
            DataDecl {
                name: DataName(IStr::new("Person")),
                variants: vec![IStr::new("1st"), IStr::new("2nd"), IStr::new("3rd")]
                    .into_iter()
                    .map(DataVariant)
                    .map(|x| (x, vec![]))
                    .collect(),
            },
        ],
        rule_decls: vec![RuleDecl {
            signature: RuleSig {
                name: RuleName(IStr::new("want")),
                parameter_types: vec![DataName(IStr::new("Number")), DataName(IStr::new("Person"))],
            },
            cases: vec![
                Case {
                    guard: make_guard(&["singular", "1st"]),
                    alternatives: vec![sentence("veux")],
                },
                Case {
                    guard: make_guard(&["singular", "2nd"]),
                    alternatives: vec![sentence("veux")],
                },
                Case {
                    guard: make_guard(&["singular", "3rd"]),
                    alternatives: vec![sentence("veut")],
                },
                Case {
                    guard: make_guard(&["plural", "1st"]),
                    alternatives: vec![sentence("voulons")],
                },
                Case {
                    guard: make_guard(&["plural", "2nd"]),
                    alternatives: vec![sentence("voulez")],
                },
                Case {
                    guard: make_guard(&["plural", "3rd"]),
                    alternatives: vec![sentence("voulent")],
                },
            ],
        }],
    };

    assert_eq!(actual, expected);
}<|MERGE_RESOLUTION|>--- conflicted
+++ resolved
@@ -20,13 +20,12 @@
 type Res<'a, T> = IResult<&'a [Lex], T>;
 
 /// Parses:
-<<<<<<< HEAD
 /// EITHER
-/// ```no_run
+/// ```ignore
 /// identifier
 /// ```
 /// OR
-/// ```no_run
+/// ```ignore
 /// identifier ( sentential_form_1 | sentential_form_2 | ... )
 /// ```
 fn data_variant_decl(input: &[Lex]) -> Res<(DataVariant, Vec<SententialForm>)> {
@@ -44,10 +43,7 @@
 }
 
 /// Parses:
-/// ```no_run
-=======
-/// ```ignore
->>>>>>> 97799565
+/// ```ignore
 /// data Foo = variant_1 | variant_2 | variant_n
 /// ```
 fn data_decl(input: &[Lex]) -> Res<DataDecl> {
